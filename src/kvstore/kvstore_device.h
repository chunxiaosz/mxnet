/*!
 * Copyright (c) 2015 by Contributors
 * \file kvstore_device.h
 * \brief Device implementation of KVStore that do reduction on GPU reduction.
 */
#ifndef MXNET_KVSTORE_KVSTORE_DEVICE_H_
#define MXNET_KVSTORE_KVSTORE_DEVICE_H_

#include <mxnet/kvstore.h>
#include <unordered_map>
#include <vector>
#include <utility>
#include <algorithm>
#include <random>
#include "./kvstore_local.h"
#include "../common/utils.h"

namespace mxnet {
namespace kvstore {
/*!
 * \brief Device implementation of KVStore that do reduction on GPU reduction.
 */
class KVStoreDevice : public KVStoreLocal {
 protected:
  using KeyShape = std::pair<int, TShape>;
  void Init(const std::vector<int>& keys,
            const std::vector<NDArray>& values) override {
    KVStoreLocal::Init(keys, values);

    for (size_t i = 0; i < keys.size(); ++i) {
      sorted_key_shape_.push_back(std::make_pair(keys[i], values[i].shape()));
    }
    std::sort(sorted_key_shape_.begin(), sorted_key_shape_.end(), [](
              const KeyShape& a, const KeyShape& b) {
        return a.second.Size() > b.second.Size();
      });
  }

  const NDArray& MergePushValue(
      int key, const std::vector<NDArray>& val, int priority) override {
    if (updater_ != nullptr) {
      // fall back to CPU based update if updater presents
      return KVStoreLocal::MergePushValue(key, val, priority);
    }

    if (merge_buf_.empty()) {
      CHECK(!val.empty());
      std::unordered_map<int, std::pair<Context, size_t>> ctx_info;
      for (size_t i = 0; i < val.size(); ++i) {
        int32_t dev_id = val[i].ctx().dev_id;
        ctx_info[dev_id] = std::make_pair(val[i].ctx(), 0);
      }
      for (size_t i = 0; i < sorted_key_shape_.size(); ++i) {
        int k = sorted_key_shape_[i].first;
        TShape s = sorted_key_shape_[i].second;
        auto& tm_buf = merge_buf_[k];
        size_t min_size = size_t(-1);
        for (auto it = ctx_info.begin(); it != ctx_info.end(); ++it) {
          size_t tm_size = it->second.second;
          if (tm_size <= min_size) {
            tm_buf.ctx = it->second.first;
            min_size = tm_size;
          }
        }

        tm_buf.merged = NDArray(s, tm_buf.ctx);
        ctx_info[tm_buf.ctx.dev_id].second += s.Size();
      }
    }

    auto& buf = merge_buf_[key];
    std::vector<NDArray> reduce(val.size());
<<<<<<< HEAD
    CHECK(!buf.merged.is_none());
=======
    if (buf.merged.is_none()) {
	  size_t min_size = size_t(-1);	
	  buf.ctx = val[0].ctx();
	  for (size_t i = 0; i < val.size(); ++i) {
		  int32_t device_id = val[i].ctx().dev_id;
		  if (total_device_buf_[device_id] < min_size) {
			  min_size = total_device_buf_[device_id];
			  buf.ctx = val[i].ctx();
		  }
	  }

      buf.merged = NDArray(val[0].shape(), buf.ctx);
	  total_device_buf_[buf.ctx.dev_id] += val[0].shape().Size();
    }
>>>>>>> a9499ec2
    CopyFromTo(val[0], &(buf.merged), priority);
    reduce[0] = buf.merged;

    for (size_t i = 1; i < val.size(); ++i) {
      NDArray *copy_buf = buf.AllocCopyBuf(
          i, buf.ctx, val[0].shape());
      CopyFromTo(val[i], copy_buf, priority);
      reduce[i] = *copy_buf;
    }
    ElementwiseSum(reduce, &buf.merged);
    return buf.merged;
  }

 private:
<<<<<<< HEAD
  std::vector<KeyShape> sorted_key_shape_;
=======
  std::unordered_map<int, size_t> total_device_buf_;
  common::RANDOM_ENGINE rnd_{0};
>>>>>>> a9499ec2
};
}  // namespace kvstore
}  // namespace mxnet
#endif  // MXNET_KVSTORE_KVSTORE_DEVICE_H_<|MERGE_RESOLUTION|>--- conflicted
+++ resolved
@@ -70,25 +70,8 @@
 
     auto& buf = merge_buf_[key];
     std::vector<NDArray> reduce(val.size());
-<<<<<<< HEAD
     CHECK(!buf.merged.is_none());
-=======
-    if (buf.merged.is_none()) {
-	  size_t min_size = size_t(-1);	
-	  buf.ctx = val[0].ctx();
-	  for (size_t i = 0; i < val.size(); ++i) {
-		  int32_t device_id = val[i].ctx().dev_id;
-		  if (total_device_buf_[device_id] < min_size) {
-			  min_size = total_device_buf_[device_id];
-			  buf.ctx = val[i].ctx();
-		  }
-	  }
-
-      buf.merged = NDArray(val[0].shape(), buf.ctx);
-	  total_device_buf_[buf.ctx.dev_id] += val[0].shape().Size();
-    }
->>>>>>> a9499ec2
-    CopyFromTo(val[0], &(buf.merged), priority);
+        CopyFromTo(val[0], &(buf.merged), priority);
     reduce[0] = buf.merged;
 
     for (size_t i = 1; i < val.size(); ++i) {
@@ -102,12 +85,7 @@
   }
 
  private:
-<<<<<<< HEAD
   std::vector<KeyShape> sorted_key_shape_;
-=======
-  std::unordered_map<int, size_t> total_device_buf_;
-  common::RANDOM_ENGINE rnd_{0};
->>>>>>> a9499ec2
 };
 }  // namespace kvstore
 }  // namespace mxnet
